--- conflicted
+++ resolved
@@ -1086,18 +1086,9 @@
             }
         }
 
-<<<<<<< HEAD
-    private func handshakeTimeoutInterval() -> TimeInterval {
-        return HandshakeConstants.defaultTimeout
-    }
-=======
         private func handshakeTimeoutInterval() -> TimeInterval {
-            if let override = tunnelConfiguration?.interface.specialHandshakeTimeout, override > 0 {
-                return TimeInterval(override)
-            }
             return HandshakeConstants.defaultTimeout
         }
->>>>>>> 90c37156
 
         private func pollHandshakeFreshness() {
             guard handshakeState == .waiting else { return }
